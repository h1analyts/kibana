--- conflicted
+++ resolved
@@ -11,24 +11,20 @@
       'CODE_COVERAGE=1', // Enables coverage.  Needed for multiple ci scripts, such as remote.ts, test/scripts/*.sh, schema.js, etc.
     ]) {
       workers.base(name: 'coverage-worker', size: 'l', ramDisk: false, bootstrapped: false) {
-<<<<<<< HEAD
         handlePrevious()
         kibanaCoverage.runTests()
-        handleInjestion()
-=======
-        kibanaCoverage.runTests()
         handleIngestion(TIME_STAMP)
->>>>>>> 1e618146
       }
     }
     kibanaPipeline.sendMail()
   }
 }
 
-<<<<<<< HEAD
-def handleInjestion() {
+def handleIngestion(timestamp) {
   kibanaPipeline.downloadCoverageArtifacts()
-  kibanaCoverage.injestAndUpload('### Injest && Upload')
+  kibanaCoverage.collectVcsInfo("### Collect VCS Info")
+  kibanaCoverage.ingest(timestamp, '### Injest && Upload')
+  kibanaCoverage.uploadCoverageStaticSite(timestamp)
 }
 
 def handlePrevious() {
@@ -36,12 +32,3 @@
   kibanaCoverage.collectVcsInfo('### Collect NEW VCS Info')
   kibanaCoverage.uploadPrevious('### Upload NEW Previous')
 }
-=======
-def handleIngestion(timestamp) {
-  kibanaPipeline.downloadCoverageArtifacts()
-  kibanaCoverage.collectVcsInfo("### Collect VCS Info")
-  kibanaCoverage.ingest(timestamp, '### Injest && Upload')
-  kibanaCoverage.uploadCoverageStaticSite(timestamp)
-}
-
->>>>>>> 1e618146
