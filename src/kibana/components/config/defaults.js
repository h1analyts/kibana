--- conflicted
+++ resolved
@@ -1,29 +1,6 @@
 define(function (require) {
   var _ = require('lodash');
 
-<<<<<<< HEAD
-  return _.flattenWith('.', {
-    dateFormat: 'MMMM Do YYYY, HH:mm:ss.SSS',
-    defaultIndex: null,
-    refreshInterval: 10000,
-    metaFields: ['_source', '_id', '_type', '_index'],
-
-    'discover:sampleSize': 500,
-    'fields:popularLimit': 10,
-
-    'truncate:maxHeight': 100,
-
-    'histogram:barTarget': 50,
-    'histogram:maxBars': 100,
-
-    'csv:separator': ',',
-    'csv:quoteValues': true,
-
-    'history:limit': 10,
-
-    'shortDots:enable': false
-  });
-=======
   return {
     'dateFormat': {
       value: 'MMMM Do YYYY, HH:mm:ss.SSS',
@@ -69,6 +46,9 @@
       value: false,
       description: 'Shorten long fields, for example, instead of foo.bar.baz, show f.b.baz',
     },
+    'truncate:maxHeight': {
+      value: 100,
+      description: 'The maximum height that a cell in a table should occupy. Set to 0 to disable truncation.'
+    }
   };
->>>>>>> b21b916a
 });