/*
 * Licensed to Elasticsearch B.V. under one or more contributor
 * license agreements. See the NOTICE file distributed with
 * this work for additional information regarding copyright
 * ownership. Elasticsearch B.V. licenses this file to you under
 * the Apache License, Version 2.0 (the "License"); you may
 * not use this file except in compliance with the License.
 * You may obtain a copy of the License at
 *
 *    http://www.apache.org/licenses/LICENSE-2.0
 *
 * Unless required by applicable law or agreed to in writing,
 * software distributed under the License is distributed on an
 * "AS IS" BASIS, WITHOUT WARRANTIES OR CONDITIONS OF ANY
 * KIND, either express or implied.  See the License for the
 * specific language governing permissions and limitations
 * under the License.
 */

/**
 * These patterns are used to identify files that are not supposed
 * to be snake_case because their names are determined by other
 * systems or rules.
 *
 * @type {Array}
 */
export const IGNORE_FILE_GLOBS = [
  '.node-version',
  '.github/**/*',
  'docs/**/*',
  '**/bin/**/*',
  '**/+([A-Z_]).md',
  '**/+([A-Z_]).asciidoc',
  '**/LICENSE',
  '**/*.txt',
  '**/Gruntfile.js',
  'tasks/config/**/*',
  '**/{Dockerfile,docker-compose.yml}',
  'x-pack/plugins/canvas/tasks/**/*',
  'x-pack/plugins/canvas/canvas_plugin_src/**/*',
  'x-pack/plugins/monitoring/public/lib/jquery_flot/**/*',
  '**/.*',
  '**/__mocks__/**/*',
  'x-pack/docs/**/*',
  'src/core/server/core_app/assets/fonts/**/*',
  'src/dev/code_coverage/ingest_coverage/integration_tests/mocks/**/*',
  'packages/kbn-utility-types/test-d/**/*',
  '**/Jenkinsfile*',
  'Dockerfile*',
  'vars/*',
  '.ci/pipeline-library/**/*',

  // Files in this directory must match a pre-determined name in some cases.
  'x-pack/plugins/canvas/storybook/*',

  // filename must match language code which requires capital letters
  '**/translations/*.json',

  // filename is required by storybook
  'packages/kbn-storybook/storybook_config/preview-head.html',

  // filename required by api-extractor
  'api-documenter.json',

  // filename must match upstream filenames from lodash
  'packages/elastic-safer-lodash-set/**/*',

  // TODO fix file names in APM to remove these
  'x-pack/plugins/apm/public/**/*',
  'x-pack/plugins/apm/scripts/**/*',
  'x-pack/plugins/apm/e2e/**/*',

  'x-pack/plugins/maps/server/fonts/**/*',
<<<<<<< HEAD

  '.teamcity/**/*',
=======
  // packages for the ingest manager's api integration tests could be valid semver which has dashes
  'x-pack/test/ingest_manager_api_integration/apis/fixtures/test_packages/**/*',
>>>>>>> 8a110a3c
];

/**
 * These patterns are matched against directories and indicate
 * folders that must use kebab case.
 *
 * @type {Array}
 */
export const KEBAB_CASE_DIRECTORY_GLOBS = ['packages/*', 'x-pack'];

/**
 * These patterns are matched against directories and indicate
 * explicit folders that are NOT supposed to use snake_case.
 *
 * When a file in one of these directories is checked, the directory
 * matched by these patterns is removed from the path before
 * the casing check so that the files casing is still checked. This
 * allows folders like `src/legacy/ui/public/flot-charts` to exist, which
 * is named to match the npm package and follow the kebab-casing
 * convention there, but allows us to still verify that files within
 * that directory use snake_case
 *
 * @type {Array}
 */
export const IGNORE_DIRECTORY_GLOBS = [
  ...KEBAB_CASE_DIRECTORY_GLOBS,
  'src/babel-*',
  'packages/*',
  'packages/kbn-ui-framework/generator-kui',
  'src/legacy/ui/public/flot-charts',
  'test/functional/fixtures/es_archiver/visualize_source-filters',
  'packages/kbn-pm/src/utils/__fixtures__/*',
  'x-pack/dev-tools',
  'packages/kbn-optimizer/src/__fixtures__/mock_repo/x-pack',
];

/**
 * DO NOT ADD FILES TO THIS LIST!!
 *
 * Use the other configs if the file really shouldn't be snake_case.
 *
 * These paths identify filenames that would be flagged by the current
 * rules but were in violation before we started properly enforcing these
 * rules. They will not cause errors but will log warnings because they
 * will hopefully be updated to use snake_case in the future.
 *
 * IDEALLY will will be able to trim this list over time
 *
 * @type {Array}
 */
export const TEMPORARILY_IGNORED_PATHS = [
  'src/legacy/core_plugins/console/public/src/directives/helpExample.txt',
  'src/legacy/core_plugins/console/public/src/sense_editor/theme-sense-dark.js',
  'src/legacy/core_plugins/tile_map/public/__tests__/scaledCircleMarkers.png',
  'src/legacy/core_plugins/tile_map/public/__tests__/shadedCircleMarkers.png',
  'src/legacy/core_plugins/tile_map/public/__tests__/shadedGeohashGrid.png',
  'src/fixtures/config_upgrade_from_4.0.0_to_4.0.1-snapshot.json',
  'src/core/server/core_app/assets/favicons/android-chrome-192x192.png',
  'src/core/server/core_app/assets/favicons/android-chrome-256x256.png',
  'src/core/server/core_app/assets/favicons/android-chrome-512x512.png',
  'src/core/server/core_app/assets/favicons/apple-touch-icon.png',
  'src/core/server/core_app/assets/favicons/favicon-16x16.png',
  'src/core/server/core_app/assets/favicons/favicon-32x32.png',
  'src/core/server/core_app/assets/favicons/mstile-70x70.png',
  'src/core/server/core_app/assets/favicons/mstile-144x144.png',
  'src/core/server/core_app/assets/favicons/mstile-150x150.png',
  'src/core/server/core_app/assets/favicons/mstile-310x150.png',
  'src/core/server/core_app/assets/favicons/mstile-310x310.png',
  'src/core/server/core_app/assets/favicons/safari-pinned-tab.svg',
  'test/functional/apps/management/exports/_import_objects-conflicts.json',
  'packages/kbn-ui-framework/doc_site/src/images/elastic-logo.svg',
  'packages/kbn-ui-framework/doc_site/src/images/hint-arrow.svg',
  'packages/kbn-ui-framework/doc_site/src/images/react-logo.svg',
  'x-pack/legacy/plugins/index_management/public/lib/editSettings.js',
  'x-pack/legacy/plugins/license_management/public/store/reducers/licenseManagement.js',
  'x-pack/plugins/monitoring/public/components/sparkline/__mocks__/plugins/xpack_main/jquery_flot.js',
  'x-pack/plugins/monitoring/public/icons/health-gray.svg',
  'x-pack/plugins/monitoring/public/icons/health-green.svg',
  'x-pack/plugins/monitoring/public/icons/health-red.svg',
  'x-pack/plugins/monitoring/public/icons/health-yellow.svg',
  'x-pack/plugins/reporting/server/export_types/common/assets/fonts/noto/NotoSansCJKtc-Medium.ttf',
  'x-pack/plugins/reporting/server/export_types/common/assets/fonts/noto/NotoSansCJKtc-Regular.ttf',
  'x-pack/plugins/reporting/server/export_types/common/assets/fonts/roboto/Roboto-Italic.ttf',
  'x-pack/plugins/reporting/server/export_types/common/assets/fonts/roboto/Roboto-Medium.ttf',
  'x-pack/plugins/reporting/server/export_types/common/assets/fonts/roboto/Roboto-Regular.ttf',
  'x-pack/plugins/reporting/server/export_types/common/assets/img/logo-grey.png',
  'x-pack/test/functional/es_archives/monitoring/beats-with-restarted-instance/data.json.gz',
  'x-pack/test/functional/es_archives/monitoring/beats-with-restarted-instance/mappings.json',
  'x-pack/test/functional/es_archives/monitoring/logstash-pipelines/data.json.gz',
  'x-pack/test/functional/es_archives/monitoring/logstash-pipelines/mappings.json',
  'x-pack/test/functional/es_archives/monitoring/multi-basic/data.json.gz',
  'x-pack/test/functional/es_archives/monitoring/multi-basic/mappings.json',
  'x-pack/test/functional/es_archives/monitoring/singlecluster-basic-beats/data.json.gz',
  'x-pack/test/functional/es_archives/monitoring/singlecluster-basic-beats/mappings.json',
  'x-pack/test/functional/es_archives/monitoring/singlecluster-green-gold/data.json.gz',
  'x-pack/test/functional/es_archives/monitoring/singlecluster-green-gold/mappings.json',
  'x-pack/test/functional/es_archives/monitoring/singlecluster-green-platinum/data.json.gz',
  'x-pack/test/functional/es_archives/monitoring/singlecluster-green-platinum/mappings.json',
  'x-pack/test/functional/es_archives/monitoring/singlecluster-green-trial-two-nodes-one-cgrouped/data.json.gz',
  'x-pack/test/functional/es_archives/monitoring/singlecluster-green-trial-two-nodes-one-cgrouped/mappings.json',
  'x-pack/test/functional/es_archives/monitoring/singlecluster-red-platinum/data.json.gz',
  'x-pack/test/functional/es_archives/monitoring/singlecluster-red-platinum/mappings.json',
  'x-pack/test/functional/es_archives/monitoring/singlecluster-three-nodes-shard-relocation/data.json.gz',
  'x-pack/test/functional/es_archives/monitoring/singlecluster-three-nodes-shard-relocation/mappings.json',
  'x-pack/test/functional/es_archives/monitoring/singlecluster-yellow-basic/data.json.gz',
  'x-pack/test/functional/es_archives/monitoring/singlecluster-yellow-basic/mappings.json',
  'x-pack/test/functional/es_archives/monitoring/singlecluster-yellow-platinum--with-10-alerts/data.json.gz',
  'x-pack/test/functional/es_archives/monitoring/singlecluster-yellow-platinum--with-10-alerts/mappings.json',
  'x-pack/test/functional/es_archives/monitoring/singlecluster-yellow-platinum/data.json.gz',
  'x-pack/test/functional/es_archives/monitoring/singlecluster-yellow-platinum/mappings.json',
];<|MERGE_RESOLUTION|>--- conflicted
+++ resolved
@@ -71,13 +71,11 @@
   'x-pack/plugins/apm/e2e/**/*',
 
   'x-pack/plugins/maps/server/fonts/**/*',
-<<<<<<< HEAD
+
+  // packages for the ingest manager's api integration tests could be valid semver which has dashes
+  'x-pack/test/ingest_manager_api_integration/apis/fixtures/test_packages/**/*',
 
   '.teamcity/**/*',
-=======
-  // packages for the ingest manager's api integration tests could be valid semver which has dashes
-  'x-pack/test/ingest_manager_api_integration/apis/fixtures/test_packages/**/*',
->>>>>>> 8a110a3c
 ];
 
 /**
