{
  "name": "x-pack",
  "version": "7.0.0",
  "author": "Elastic",
  "private": true,
  "license": "Elastic-License",
  "scripts": {
    "kbn": "node ../scripts/kbn",
    "kbn:bootstrap": "gulp canvas:plugins:build",
    "start": "gulp dev",
    "build": "gulp build",
    "testonly": "gulp testonly",
    "test": "gulp test",
    "test:browser:dev": "gulp testbrowser-dev",
    "test:browser": "gulp testbrowser",
    "test:server": "gulp testserver"
  },
  "kibana": {
    "build": {
      "intermediateBuildDirectory": "build/plugin/kibana/x-pack"
    }
  },
  "resolutions": {
    "**/@types/node": "10.12.12",
    "@types/react": "16.3.14"
  },
  "devDependencies": {
    "@kbn/dev-utils": "1.0.0",
    "@kbn/es": "1.0.0",
    "@kbn/plugin-helpers": "9.0.2",
    "@kbn/test": "1.0.0",
    "@types/angular": "1.6.50",
    "@types/d3-array": "^1.2.1",
    "@types/d3-scale": "^2.0.0",
    "@types/d3-shape": "^1.2.2",
    "@types/d3-time": "^1.0.7",
    "@types/d3-time-format": "^2.1.0",
    "@types/elasticsearch": "^5.0.30",
    "@types/expect.js": "^0.3.29",
    "@types/graphql": "^0.13.1",
    "@types/history": "^4.6.2",
    "@types/jest": "^23.3.1",
    "@types/joi": "^13.4.2",
    "@types/jsonwebtoken": "^7.2.7",
    "@types/lodash": "^3.10.1",
    "@types/mocha": "^5.2.5",
    "@types/pngjs": "^3.3.1",
    "@types/prop-types": "^15.5.3",
    "@types/react": "16.3.14",
    "@types/react-datepicker": "^1.1.5",
    "@types/react-dom": "^16.0.5",
    "@types/react-redux": "^6.0.6",
    "@types/react-router-dom": "^4.3.1",
    "@types/recompose": "^0.26.0",
    "@types/reduce-reducers": "^0.1.3",
    "@types/sinon": "^5.0.1",
    "@types/supertest": "^2.0.5",
    "@types/uuid": "^3.4.4",
    "abab": "^1.0.4",
    "ansi-colors": "^3.0.5",
    "ansicolors": "0.3.2",
    "aws-sdk": "2.2.33",
    "axios": "^0.18.0",
    "babel-jest": "^23.6.0",
    "babel-plugin-inline-react-svg": "^0.5.4",
    "babel-plugin-mock-imports": "^0.0.5",
    "babel-plugin-transform-react-remove-prop-types": "^0.4.14",
    "chalk": "^2.4.1",
    "chance": "1.0.10",
    "checksum": "0.1.1",
    "commander": "2.12.2",
    "copy-webpack-plugin": "^4.5.2",
    "del": "^3.0.0",
    "dotenv": "2.0.0",
    "enzyme": "3.2.0",
    "enzyme-adapter-react-16": "^1.1.1",
    "enzyme-to-json": "3.3.1",
    "expect.js": "0.3.1",
    "fancy-log": "^1.3.2",
    "fetch-mock": "^5.13.1",
<<<<<<< HEAD
    "graphql-code-generator": "^0.12.6",
    "graphql-codegen-introspection-template": "^0.12.6",
    "graphql-codegen-typescript-template": "^0.12.6",
=======
    "graphql-code-generator": "^0.13.0",
    "graphql-codegen-introspection-template": "^0.13.0",
    "graphql-codegen-typescript-resolvers-template": "^0.13.0",
    "graphql-codegen-typescript-template": "^0.13.0",
>>>>>>> 7f3e632b
    "gulp": "3.9.1",
    "gulp-mocha": "2.2.0",
    "gulp-multi-process": "^1.3.1",
    "hapi": "^17.5.3",
    "jest": "^23.6.0",
    "jest-cli": "^23.6.0",
    "jest-styled-components": "^6.2.2",
    "jsdom": "^12.0.0",
    "mocha": "3.3.0",
    "mustache": "^2.3.0",
    "mutation-observer": "^1.0.3",
    "node-fetch": "^2.1.2",
    "pdf-image": "2.0.0",
    "pdfjs-dist": "^2.0.943",
    "pixelmatch": "4.0.2",
    "proxyquire": "1.7.11",
    "react-test-renderer": "^16.2.0",
    "redux-test-utils": "0.2.2",
    "rsync": "0.4.0",
    "run-sequence": "^2.2.1",
    "sass-loader": "^7.1.0",
    "simple-git": "1.37.0",
    "sinon": "^5.0.7",
    "supertest": "^3.1.0",
    "supertest-as-promised": "^4.0.2",
    "tmp": "0.0.31",
    "tree-kill": "^1.1.0",
    "ts-loader": "^5.2.2",
    "typescript": "^3.0.3",
    "vinyl-fs": "^3.0.2",
    "xml-crypto": "^0.10.1",
    "xml2js": "^0.4.19",
    "yargs": "4.8.1"
  },
  "dependencies": {
    "@elastic/datemath": "5.0.2",
    "@elastic/eui": "5.8.1",
    "@elastic/node-crypto": "0.1.2",
    "@elastic/node-phantom-simple": "2.2.4",
    "@elastic/numeral": "2.3.2",
    "@kbn/babel-preset": "1.0.0",
    "@kbn/es-query": "1.0.0",
    "@kbn/i18n": "1.0.0",
    "@kbn/interpreter": "1.0.0",
    "@kbn/ui-framework": "1.0.0",
    "@samverschueren/stream-to-observable": "^0.3.0",
    "@scant/router": "^0.1.0",
    "@slack/client": "^4.8.0",
    "angular-resource": "1.4.9",
    "angular-sanitize": "1.6.5",
    "angular-ui-ace": "0.2.3",
    "apollo-cache-inmemory": "^1.2.7",
    "apollo-client": "^2.3.8",
    "apollo-link": "^1.2.3",
    "apollo-link-http": "^1.5.4",
    "apollo-link-schema": "^1.1.0",
    "apollo-link-state": "^0.4.1",
    "apollo-server-errors": "^2.0.2",
    "apollo-server-hapi": "^1.3.6",
    "axios": "^0.18.0",
    "babel-core": "^6.26.3",
    "babel-polyfill": "6.20.0",
    "babel-preset-es2015": "^6.24.1",
    "babel-register": "^6.26.0",
    "babel-runtime": "^6.26.0",
    "base64-js": "^1.2.1",
    "bluebird": "3.1.1",
    "boom": "^7.2.0",
    "brace": "0.11.1",
    "chroma-js": "^1.3.6",
    "classnames": "2.2.5",
    "concat-stream": "1.5.1",
    "constate": "^0.9.0",
    "copy-to-clipboard": "^3.0.8",
    "cronstrue": "^1.51.0",
    "d3": "3.5.6",
    "d3-scale": "1.0.6",
    "dataloader": "^1.4.0",
    "dedent": "^0.7.0",
    "dragselect": "1.8.1",
    "elasticsearch": "^15.2.0",
    "extract-zip": "1.5.0",
    "file-saver": "^1.3.8",
    "font-awesome": "4.4.0",
    "formsy-react": "^1.1.5",
    "get-port": "2.1.0",
    "getos": "^3.1.0",
    "glob": "6.0.4",
    "graphql": "^0.13.2",
    "graphql-fields": "^1.0.2",
    "graphql-tag": "^2.9.2",
    "graphql-tools": "^3.0.2",
    "handlebars": "^4.0.10",
    "hapi-auth-cookie": "^9.0.0",
    "history": "4.7.2",
    "history-extra": "^4.0.2",
    "humps": "2.0.1",
    "icalendar": "0.7.1",
    "inline-style": "^2.0.0",
    "intl": "^1.2.5",
    "io-ts": "^1.4.2",
    "isomorphic-fetch": "2.2.1",
    "joi": "^13.5.2",
    "jquery": "^3.3.1",
    "jsonwebtoken": "^8.3.0",
    "lodash": "npm:@elastic/lodash@3.10.1-kibana1",
    "lodash.keyby": "^4.6.0",
    "lodash.lowercase": "^4.3.0",
    "lodash.mean": "^4.1.0",
    "lodash.omitby": "^4.6.0",
    "lodash.orderby": "4.6.0",
    "lodash.pickby": "^4.6.0",
    "lodash.topath": "^4.5.2",
    "lodash.uniqby": "^4.7.0",
    "lz-string": "^1.4.4",
    "mapbox-gl": "0.45.0",
    "markdown-it": "^8.4.1",
    "mime": "^2.2.2",
    "mkdirp": "0.5.1",
    "moment": "^2.20.1",
    "moment-duration-format": "^1.3.0",
    "moment-timezone": "^0.5.14",
    "ngreact": "^0.5.1",
    "nodemailer": "^4.6.4",
    "node-fetch": "^2.1.2",
    "object-path-immutable": "^0.5.3",
    "oppsy": "^2.0.0",
    "papaparse": "^4.6.0",
    "pdfmake": "0.1.33",
    "pivotal-ui": "13.0.1",
    "pluralize": "3.1.0",
    "pngjs": "3.3.1",
    "polished": "^1.9.2",
    "prop-types": "^15.6.0",
    "puid": "1.0.5",
    "puppeteer-core": "^1.7.0",
    "raw-loader": "0.5.1",
    "react": "^16.3.0",
    "react-apollo": "^2.1.4",
    "react-beautiful-dnd": "^8.0.7",
    "react-clipboard.js": "^1.1.2",
    "react-datetime": "^2.14.0",
    "react-dom": "^16.3.0",
    "react-dropzone": "^4.2.9",
    "react-markdown-renderer": "^1.4.0",
    "react-portal": "^3.2.0",
    "react-redux": "^5.0.7",
    "react-redux-request": "^1.5.6",
    "react-router-breadcrumbs-hoc": "1.1.2",
    "react-router-dom": "^4.3.1",
    "react-select": "^1.2.1",
    "react-shortcuts": "^2.0.0",
    "react-sticky": "^6.0.3",
    "react-syntax-highlighter": "^5.7.0",
    "react-vis": "^1.8.1",
    "recompose": "^0.26.0",
    "reduce-reducers": "^0.4.3",
    "redux": "4.0.0",
    "redux-actions": "2.2.1",
    "redux-observable": "^1.0.0",
    "redux-thunk": "2.3.0",
    "redux-thunks": "^1.0.0",
    "request": "^2.88.0",
    "reselect": "3.0.1",
    "resize-observer-polyfill": "^1.5.0",
    "rimraf": "^2.6.2",
    "rison-node": "0.3.1",
    "rxjs": "^6.2.1",
    "semver": "5.1.0",
    "squel": "^5.12.2",
    "style-it": "^1.6.12",
    "styled-components": "3.3.3",
    "tar-fs": "1.13.0",
    "tinycolor2": "1.3.0",
    "tinymath": "1.1.1",
    "tslib": "^1.9.3",
    "topojson-client": "3.0.0",
    "turf": "3.0.14",
    "@turf/boolean-contains": "6.0.1",
    "typescript-fsa": "^2.5.0",
    "typescript-fsa-reducers": "^0.4.5",
    "ui-select": "0.19.4",
    "unbzip2-stream": "1.0.9",
    "unstated": "^2.1.1",
    "uuid": "3.0.1",
    "url-parse": "1.3.0",
    "venn.js": "0.2.9",
    "xregexp": "3.2.0"
  },
  "engines": {
    "yarn": "^1.10.1"
  }
}<|MERGE_RESOLUTION|>--- conflicted
+++ resolved
@@ -78,16 +78,10 @@
     "expect.js": "0.3.1",
     "fancy-log": "^1.3.2",
     "fetch-mock": "^5.13.1",
-<<<<<<< HEAD
-    "graphql-code-generator": "^0.12.6",
-    "graphql-codegen-introspection-template": "^0.12.6",
-    "graphql-codegen-typescript-template": "^0.12.6",
-=======
     "graphql-code-generator": "^0.13.0",
     "graphql-codegen-introspection-template": "^0.13.0",
     "graphql-codegen-typescript-resolvers-template": "^0.13.0",
     "graphql-codegen-typescript-template": "^0.13.0",
->>>>>>> 7f3e632b
     "gulp": "3.9.1",
     "gulp-mocha": "2.2.0",
     "gulp-multi-process": "^1.3.1",
