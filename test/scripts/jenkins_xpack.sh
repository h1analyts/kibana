--- conflicted
+++ resolved
@@ -21,12 +21,8 @@
 echo ""
 echo ""
 
-<<<<<<< HEAD
 
 echo " -> Running jest tests (for secops only)"
-=======
-echo " -> Running jest tests"
->>>>>>> 961f7919
 cd "$XPACK_DIR"
 node scripts/jest --ci --no-cache --verbose secops
 echo ""
