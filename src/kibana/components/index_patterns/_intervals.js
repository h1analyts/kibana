define(function (require) {
  return function IndexNameIntervalsService(timefilter) {
    var _ = require('lodash');
    var moment = require('moment');
    var IndexedArray = require('utils/indexed_array/index');

<<<<<<< HEAD
    var intervals = new IndexedArray({
      index: ['name'],
      initialSet: [
        {
          name: 'hours',
          display: 'Hourly'
        },
        {
          name: 'days',
          display: 'Daily'
        },
        {
          name: 'weeks',
          display: 'Weekly'
        },
        {
          name: 'months',
          display: 'Monthly'
        },
        {
          name: 'years',
          display: 'Yearly'
        }
      ]
    });
=======
    var intervals = [
      {
        name: 'hours',
        startOf: 'hour',
        display: 'Hourly'
      },
      {
        name: 'days',
        startOf: 'day',
        display: 'Daily'
      },
      {
        name: 'weeks',
        startOf: 'isoWeek',
        display: 'Weekly'
      },
      {
        name: 'months',
        startOf: 'month',
        display: 'Monthly'
      },
      {
        name: 'years',
        startOf: 'year',
        display: 'Yearly'
      }
    ];
>>>>>>> eeaec5af

    intervals.toIndexList = function (format, interval, a, b) {
      var bounds;

      // setup the range that the list will span, return two moment objects that
      // are in proper order. a and b can be numbers to specify to go before or after now (respectively)
      // a certain number of times, based on the interval
      var range = [[a, 'min', 'startOf'], [b, 'max', 'startOf']].map(function (v) {
        var val = v[0];
        var bound = v[1];
        var extend = v[2];

        // grab a bound from the time filter
        if (val == null) {
          bounds = bounds || timefilter.getBounds();
          val = bounds[bound];
        }

        if (_.isNumeric(val)) val = moment().add(interval.name, val);
        else if (!moment.isMoment(val)) val = moment(val);

        return val.clone().utc()[extend](interval.startOf);
      }).sort(function (a, b) {
        return a - b;
      });

      if (typeof interval === 'string') {
        interval = _.find(intervals, { name: interval });
        if (!interval) throw new Error('Interval must be one of ' + _.pluck(intervals, 'name'));
      }

      var indexList = [];
      var start = range.shift();
      // turn stop into milliseconds to that it's not constantly converted by the while condition
      var stop = range.shift().valueOf();

      while (start <= stop) {
        indexList.push(start.format(format));
        start.add(interval.name, 1);
      }
      return indexList;
    };

    return intervals;
  };
});<|MERGE_RESOLUTION|>--- conflicted
+++ resolved
@@ -4,61 +4,36 @@
     var moment = require('moment');
     var IndexedArray = require('utils/indexed_array/index');
 
-<<<<<<< HEAD
     var intervals = new IndexedArray({
       index: ['name'],
       initialSet: [
         {
           name: 'hours',
+          startOf: 'hour',
           display: 'Hourly'
         },
         {
           name: 'days',
+          startOf: 'day',
           display: 'Daily'
         },
         {
           name: 'weeks',
+          startOf: 'isoWeek',
           display: 'Weekly'
         },
         {
           name: 'months',
+          startOf: 'month',
           display: 'Monthly'
         },
         {
           name: 'years',
+          startOf: 'year',
           display: 'Yearly'
         }
       ]
     });
-=======
-    var intervals = [
-      {
-        name: 'hours',
-        startOf: 'hour',
-        display: 'Hourly'
-      },
-      {
-        name: 'days',
-        startOf: 'day',
-        display: 'Daily'
-      },
-      {
-        name: 'weeks',
-        startOf: 'isoWeek',
-        display: 'Weekly'
-      },
-      {
-        name: 'months',
-        startOf: 'month',
-        display: 'Monthly'
-      },
-      {
-        name: 'years',
-        startOf: 'year',
-        display: 'Yearly'
-      }
-    ];
->>>>>>> eeaec5af
 
     intervals.toIndexList = function (format, interval, a, b) {
       var bounds;
