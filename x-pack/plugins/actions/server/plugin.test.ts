/*
 * Copyright Elasticsearch B.V. and/or licensed to Elasticsearch B.V. under one
 * or more contributor license agreements. Licensed under the Elastic License;
 * you may not use this file except in compliance with the Elastic License.
 */

import { PluginInitializerContext } from '../../../../src/core/server';
import { coreMock, httpServerMock } from '../../../../src/core/server/mocks';
import { licensingMock } from '../../licensing/server/mocks';
import { encryptedSavedObjectsMock } from '../../encrypted_saved_objects/server/mocks';
import { taskManagerMock } from '../../task_manager/server/mocks';
import { eventLogMock } from '../../event_log/server/mocks';
<<<<<<< HEAD
import { ActionType } from './types';
import {
  ActionsPlugin,
  ActionsPluginsSetup,
  ActionsPluginsStart,
  PluginSetupContract,
} from './plugin';
=======
import { UsageCollectionSetup } from 'src/plugins/usage_collection/server';
>>>>>>> c6ec5d43

describe('Actions Plugin', () => {
  const usageCollectionMock: jest.Mocked<UsageCollectionSetup> = ({
    makeUsageCollector: jest.fn(),
    registerCollector: jest.fn(),
  } as unknown) as jest.Mocked<UsageCollectionSetup>;
  describe('setup()', () => {
    let context: PluginInitializerContext;
    let plugin: ActionsPlugin;
    let coreSetup: ReturnType<typeof coreMock.createSetup>;
    let pluginsSetup: jest.Mocked<ActionsPluginsSetup>;

    beforeEach(() => {
      context = coreMock.createPluginInitializerContext();
      plugin = new ActionsPlugin(context);
      coreSetup = coreMock.createSetup();

      pluginsSetup = {
        taskManager: taskManagerMock.createSetup(),
        encryptedSavedObjects: encryptedSavedObjectsMock.createSetup(),
        licensing: licensingMock.createSetup(),
        eventLog: eventLogMock.createSetup(),
        usageCollection: usageCollectionMock,
      };
    });

    it('should log warning when Encrypted Saved Objects plugin is using an ephemeral encryption key', async () => {
      await plugin.setup(coreSetup, pluginsSetup);
      expect(pluginsSetup.encryptedSavedObjects.usingEphemeralEncryptionKey).toEqual(true);
      expect(context.logger.get().warn).toHaveBeenCalledWith(
        'APIs are disabled due to the Encrypted Saved Objects plugin using an ephemeral encryption key. Please set xpack.encryptedSavedObjects.encryptionKey in kibana.yml.'
      );
    });

    describe('routeHandlerContext.getActionsClient()', () => {
      it('should not throw error when ESO plugin not using a generated key', async () => {
        await plugin.setup(coreSetup, {
          ...pluginsSetup,
          encryptedSavedObjects: {
            ...pluginsSetup.encryptedSavedObjects,
            usingEphemeralEncryptionKey: false,
          },
        });

        expect(coreSetup.http.registerRouteHandlerContext).toHaveBeenCalledTimes(1);
        const handler = coreSetup.http.registerRouteHandlerContext.mock.calls[0];
        expect(handler[0]).toEqual('actions');

        const actionsContextHandler = (await handler[1](
          {
            core: {
              savedObjects: {
                client: {},
              },
            },
          } as any,
          httpServerMock.createKibanaRequest(),
          httpServerMock.createResponseFactory()
        )) as any;
        actionsContextHandler.getActionsClient();
      });

      it('should throw error when ESO plugin using a generated key', async () => {
        await plugin.setup(coreSetup, pluginsSetup);

        expect(coreSetup.http.registerRouteHandlerContext).toHaveBeenCalledTimes(1);
        const handler = coreSetup.http.registerRouteHandlerContext.mock.calls[0];
        expect(handler[0]).toEqual('actions');

        const actionsContextHandler = (await handler[1](
          {
            core: {
              savedObjects: {
                client: {},
              },
            },
          } as any,
          httpServerMock.createKibanaRequest(),
          httpServerMock.createResponseFactory()
        )) as any;
        expect(() => actionsContextHandler.getActionsClient()).toThrowErrorMatchingInlineSnapshot(
          `"Unable to create actions client due to the Encrypted Saved Objects plugin using an ephemeral encryption key. Please set xpack.encryptedSavedObjects.encryptionKey in kibana.yml"`
        );
      });
    });

    describe('registerType()', () => {
      let setup: PluginSetupContract;
      const sampleActionType: ActionType = {
        id: 'test',
        name: 'test',
        minimumLicenseRequired: 'basic',
        async executor() {},
      };

      beforeEach(async () => {
        setup = await plugin.setup(coreSetup, pluginsSetup);
      });

      it('should throw error when license type is invalid', async () => {
        expect(() =>
          setup.registerType({
            ...sampleActionType,
            minimumLicenseRequired: 'foo' as any,
          })
        ).toThrowErrorMatchingInlineSnapshot(`"\\"foo\\" is not a valid license type"`);
      });

      it('should throw error when license type is less than gold', async () => {
        expect(() =>
          setup.registerType({
            ...sampleActionType,
            minimumLicenseRequired: 'basic',
          })
        ).toThrowErrorMatchingInlineSnapshot(
          `"Third party action type \\"test\\" can only set minimumLicenseRequired to a gold license or higher"`
        );
      });

      it('should not throw when license type is gold', async () => {
        setup.registerType({
          ...sampleActionType,
          minimumLicenseRequired: 'gold',
        });
      });

      it('should not throw when license type is higher than gold', async () => {
        setup.registerType({
          ...sampleActionType,
          minimumLicenseRequired: 'platinum',
        });
      });
    });
  });
  describe('start()', () => {
    let plugin: ActionsPlugin;
    let coreSetup: ReturnType<typeof coreMock.createSetup>;
    let coreStart: ReturnType<typeof coreMock.createStart>;
    let pluginsSetup: jest.Mocked<ActionsPluginsSetup>;
    let pluginsStart: jest.Mocked<ActionsPluginsStart>;

    beforeEach(() => {
      const context = coreMock.createPluginInitializerContext();
      plugin = new ActionsPlugin(context);
      coreSetup = coreMock.createSetup();
      coreStart = coreMock.createStart();
      pluginsSetup = {
        taskManager: taskManagerMock.createSetup(),
        encryptedSavedObjects: encryptedSavedObjectsMock.createSetup(),
        licensing: licensingMock.createSetup(),
        eventLog: eventLogMock.createSetup(),
        usageCollection: usageCollectionMock,
      };
      pluginsStart = {
        taskManager: taskManagerMock.createStart(),
        encryptedSavedObjects: encryptedSavedObjectsMock.createStart(),
      };
    });

    describe('getActionsClientWithRequest()', () => {
      it('should not throw error when ESO plugin not using a generated key', async () => {
        await plugin.setup(coreSetup, {
          ...pluginsSetup,
          encryptedSavedObjects: {
            ...pluginsSetup.encryptedSavedObjects,
            usingEphemeralEncryptionKey: false,
          },
        });
        const pluginStart = plugin.start(coreStart, pluginsStart);

        await pluginStart.getActionsClientWithRequest(httpServerMock.createKibanaRequest());
      });

      it('should throw error when ESO plugin using generated key', async () => {
        await plugin.setup(coreSetup, pluginsSetup);
        const pluginStart = plugin.start(coreStart, pluginsStart);

        expect(pluginsSetup.encryptedSavedObjects.usingEphemeralEncryptionKey).toEqual(true);
        await expect(
          pluginStart.getActionsClientWithRequest(httpServerMock.createKibanaRequest())
        ).rejects.toThrowErrorMatchingInlineSnapshot(
          `"Unable to create actions client due to the Encrypted Saved Objects plugin using an ephemeral encryption key. Please set xpack.encryptedSavedObjects.encryptionKey in kibana.yml"`
        );
      });
    });
  });
});<|MERGE_RESOLUTION|>--- conflicted
+++ resolved
@@ -10,7 +10,7 @@
 import { encryptedSavedObjectsMock } from '../../encrypted_saved_objects/server/mocks';
 import { taskManagerMock } from '../../task_manager/server/mocks';
 import { eventLogMock } from '../../event_log/server/mocks';
-<<<<<<< HEAD
+import { UsageCollectionSetup } from 'src/plugins/usage_collection/server';
 import { ActionType } from './types';
 import {
   ActionsPlugin,
@@ -18,9 +18,6 @@
   ActionsPluginsStart,
   PluginSetupContract,
 } from './plugin';
-=======
-import { UsageCollectionSetup } from 'src/plugins/usage_collection/server';
->>>>>>> c6ec5d43
 
 describe('Actions Plugin', () => {
   const usageCollectionMock: jest.Mocked<UsageCollectionSetup> = ({
