/*
 * Licensed to Elasticsearch B.V. under one or more contributor
 * license agreements. See the NOTICE file distributed with
 * this work for additional information regarding copyright
 * ownership. Elasticsearch B.V. licenses this file to you under
 * the Apache License, Version 2.0 (the "License"); you may
 * not use this file except in compliance with the License.
 * You may obtain a copy of the License at
 *
 *    http://www.apache.org/licenses/LICENSE-2.0
 *
 * Unless required by applicable law or agreed to in writing,
 * software distributed under the License is distributed on an
 * "AS IS" BASIS, WITHOUT WARRANTIES OR CONDITIONS OF ANY
 * KIND, either express or implied.  See the License for the
 * specific language governing permissions and limitations
 * under the License.
 */

import { map as mapAsync } from 'bluebird';
import expect from '@kbn/expect';
import { FtrProviderContext } from '../ftr_provider_context';

export function SettingsPageProvider({ getService, getPageObjects }: FtrProviderContext) {
  const log = getService('log');
  const retry = getService('retry');
  const browser = getService('browser');
  const find = getService('find');
  const flyout = getService('flyout');
  const testSubjects = getService('testSubjects');
  const comboBox = getService('comboBox');
  const PageObjects = getPageObjects(['header', 'common']);

  class SettingsPage {
    async clickNavigation() {
      await find.clickDisplayedByCssSelector('.app-link:nth-child(5) a');
    }

    async clickLinkText(text: string) {
      await find.clickByDisplayedLinkText(text);
    }
    async clickKibanaSettings() {
      await testSubjects.click('settings');
      await PageObjects.header.waitUntilLoadingHasFinished();
      await testSubjects.existOrFail('managementSettingsTitle');
    }

    async clickKibanaSavedObjects() {
      await testSubjects.click('objects');
      await this.waitUntilSavedObjectsTableIsNotLoading();
    }

    async clickKibanaIndexPatterns() {
      log.debug('clickKibanaIndexPatterns link');
      await testSubjects.click('index_patterns');

      await PageObjects.header.waitUntilLoadingHasFinished();

      // check for the index pattern info flyout that covers the
      // create index pattern button on smaller screens
      // @ts-ignore
      await retry.waitFor('index pattern info flyout', async () => {
        if (await testSubjects.exists('CreateIndexPatternPrompt')) {
          await testSubjects.click('CreateIndexPatternPrompt > euiFlyoutCloseButton');
        } else return true;
      });
    }

    async getAdvancedSettings(propertyName: string) {
      log.debug('in getAdvancedSettings');
      const setting = await testSubjects.find(`advancedSetting-editField-${propertyName}`);
      return await setting.getAttribute('value');
    }

    async expectDisabledAdvancedSetting(propertyName: string) {
      const setting = await testSubjects.find(`advancedSetting-editField-${propertyName}`);
      expect(setting.getAttribute('disabled')).to.eql('');
    }

    async getAdvancedSettingCheckbox(propertyName: string) {
      log.debug('in getAdvancedSettingCheckbox');
      return await testSubjects.getAttribute(
        `advancedSetting-editField-${propertyName}`,
        'checked'
      );
    }

    async clearAdvancedSettings(propertyName: string) {
      await testSubjects.click(`advancedSetting-resetField-${propertyName}`);
      await PageObjects.header.waitUntilLoadingHasFinished();
      await testSubjects.click(`advancedSetting-saveButton`);
      await PageObjects.header.waitUntilLoadingHasFinished();
    }

    async setAdvancedSettingsSelect(propertyName: string, propertyValue: string) {
      await find.clickByCssSelector(
        `[data-test-subj="advancedSetting-editField-${propertyName}"] option[value="${propertyValue}"]`
      );
      await PageObjects.header.waitUntilLoadingHasFinished();
      await testSubjects.click(`advancedSetting-saveButton`);
      await PageObjects.header.waitUntilLoadingHasFinished();
    }

    async setAdvancedSettingsInput(propertyName: string, propertyValue: string) {
      const input = await testSubjects.find(`advancedSetting-editField-${propertyName}`);
      await input.clearValue();
      await input.type(propertyValue);
      await testSubjects.click(`advancedSetting-saveButton`);
      await PageObjects.header.waitUntilLoadingHasFinished();
    }

    async toggleAdvancedSettingCheckbox(propertyName: string) {
      await testSubjects.click(`advancedSetting-editField-${propertyName}`);
      await PageObjects.header.waitUntilLoadingHasFinished();
      await testSubjects.click(`advancedSetting-saveButton`);
      await PageObjects.header.waitUntilLoadingHasFinished();
    }

    async navigateTo() {
      await PageObjects.common.navigateToApp('settings');
    }

    async getIndexPatternField() {
      return await testSubjects.find('createIndexPatternNameInput');
    }

    async clickTimeFieldNameField() {
      return await testSubjects.click('createIndexPatternTimeFieldSelect');
    }

    async getTimeFieldNameField() {
      return await testSubjects.find('createIndexPatternTimeFieldSelect');
    }

    async selectTimeFieldOption(selection: string) {
      // open dropdown
      await this.clickTimeFieldNameField();
      // close dropdown, keep focus
      await this.clickTimeFieldNameField();
      await PageObjects.header.waitUntilLoadingHasFinished();
      return await retry.try(async () => {
        log.debug(`selectTimeFieldOption(${selection})`);
        const timeFieldOption = await this.getTimeFieldOption(selection);
        await timeFieldOption.click();
        const selected = await timeFieldOption.isSelected();
        if (!selected) throw new Error('option not selected: ' + selected);
      });
    }

    async getTimeFieldOption(selection: string) {
      return await find.displayedByCssSelector('option[value="' + selection + '"]');
    }

    async getCreateIndexPatternButton() {
      return await testSubjects.find('createIndexPatternButton');
    }

    async getCreateButton() {
      return await find.displayedByCssSelector('[type="submit"]');
    }

    async clickDefaultIndexButton() {
      await testSubjects.click('setDefaultIndexPatternButton');
      await PageObjects.header.waitUntilLoadingHasFinished();
    }

    async clickDeletePattern() {
      await testSubjects.click('deleteIndexPatternButton');
    }

    async getIndexPageHeading() {
      return await testSubjects.getVisibleText('indexPatternTitle');
    }

    async getConfigureHeader() {
      return await find.byCssSelector('h1');
    }

    async getTableHeader() {
      return await find.allByCssSelector('table.euiTable thead tr th');
    }

    async sortBy(columnName: string) {
      const chartTypes = await find.allByCssSelector('table.euiTable thead tr th button');
      async function getChartType(chart: Record<string, any>) {
        const chartString = await chart.getVisibleText();
        if (chartString === columnName) {
          await chart.click();
          await PageObjects.header.waitUntilLoadingHasFinished();
        }
      }
      const getChartTypesPromises = chartTypes.map(getChartType);
      return Promise.all(getChartTypesPromises);
    }

    async getTableRow(rowNumber: number, colNumber: number) {
      // passing in zero-based index, but adding 1 for css 1-based indexes
      return await find.byCssSelector(
        'table.euiTable tbody tr:nth-child(' +
          (rowNumber + 1) +
          ') td.euiTableRowCell:nth-child(' +
          (colNumber + 1) +
          ')'
      );
    }

    async getFieldsTabCount() {
      return retry.try(async () => {
        const text = await testSubjects.getVisibleText('tab-indexedFields');
        return text.split(' ')[1].replace(/\((.*)\)/, '$1');
      });
    }

    async getScriptedFieldsTabCount() {
      return await retry.try(async () => {
        const text = await testSubjects.getVisibleText('tab-scriptedFields');
        return text.split(' ')[2].replace(/\((.*)\)/, '$1');
      });
    }

    async getFieldNames() {
      const fieldNameCells = await testSubjects.findAll('editIndexPattern > indexedFieldName');
      return await mapAsync(fieldNameCells, async cell => {
        return (await cell.getVisibleText()).trim();
      });
    }

    async getFieldTypes() {
      const fieldNameCells = await testSubjects.findAll('editIndexPattern > indexedFieldType');
      return await mapAsync(fieldNameCells, async cell => {
        return (await cell.getVisibleText()).trim();
      });
    }

    async getScriptedFieldLangs() {
      const fieldNameCells = await testSubjects.findAll('editIndexPattern > scriptedFieldLang');
      return await mapAsync(fieldNameCells, async cell => {
        return (await cell.getVisibleText()).trim();
      });
    }

    async setFieldTypeFilter(type: string) {
      await find.clickByCssSelector(
        'select[data-test-subj="indexedFieldTypeFilterDropdown"] > option[value="' + type + '"]'
      );
    }

    async setScriptedFieldLanguageFilter(language: string) {
      await find.clickByCssSelector(
        'select[data-test-subj="scriptedFieldLanguageFilterDropdown"] > option[value="' +
          language +
          '"]'
      );
    }

    async filterField(name: string) {
      const input = await testSubjects.find('indexPatternFieldFilter');
      await input.clearValue();
      await input.type(name);
    }

    async openControlsByName(name: string) {
      await this.filterField(name);
      const tableFields = await (
        await find.byCssSelector(
          'table.euiTable tbody tr.euiTableRow td.euiTableRowCell:first-child'
        )
      ).getVisibleText();

      await find.clickByCssSelector(
        `table.euiTable tbody tr.euiTableRow:nth-child(${tableFields.indexOf(name) + 1})
          td:last-child button`
      );
    }

    async increasePopularity() {
      const field = await testSubjects.find('editorFieldCount');
      await field.clearValueWithKeyboard();
      await field.type('1');
    }

    async getPopularity() {
      return await testSubjects.getAttribute('editorFieldCount', 'value');
    }

    async controlChangeCancel() {
      await testSubjects.click('fieldCancelButton');
      await PageObjects.header.waitUntilLoadingHasFinished();
    }

    async controlChangeSave() {
      await testSubjects.click('fieldSaveButton');
      await PageObjects.header.waitUntilLoadingHasFinished();
    }

    async clickIndexPatternLogstash() {
      const indexLink = await find.byXPath(`//a[descendant::*[text()='logstash-*']]`);
      await indexLink.click();
    }

    async getIndexPatternList() {
      await testSubjects.existOrFail('indexPatternTable', { timeout: 5000 });
      return await find.allByCssSelector('[data-test-subj="indexPatternTable"] .euiTable a');
    }

    async isIndexPatternListEmpty() {
      await testSubjects.existOrFail('indexPatternTable', { timeout: 5000 });
      const indexPatternList = await this.getIndexPatternList();
      return indexPatternList.length === 0;
    }

    async removeLogstashIndexPatternIfExist() {
      if (!(await this.isIndexPatternListEmpty())) {
        await this.clickIndexPatternLogstash();
        await this.removeIndexPattern();
      }
    }

    async createIndexPattern(
      indexPatternName: string,
      timefield = '@timestamp',
      isStandardIndexPattern = true,
      expectWildcard = true
    ) {
      log.debug(`createIndexPattern expectWildcard = ${expectWildcard}`);
      await retry.try(async () => {
<<<<<<< HEAD
        // await this.navigateTo();
=======
>>>>>>> 41fbd0f7
        await PageObjects.header.waitUntilLoadingHasFinished();
        await this.clickKibanaIndexPatterns();
        await PageObjects.header.waitUntilLoadingHasFinished();
        await this.clickAddNewIndexPatternButton();
        if (!isStandardIndexPattern) {
          await this.clickCreateNewRollupButton();
        }
        await PageObjects.header.waitUntilLoadingHasFinished();
        await retry.try(async () => {
          await this.setIndexPatternField(indexPatternName);
        });
        await PageObjects.common.sleep(2000);
        await (await this.getCreateIndexPatternGoToStep2Button()).click();
        await PageObjects.common.sleep(2000);
        if (timefield) {
          await this.selectTimeFieldOption(timefield);
        }
        await (await this.getCreateIndexPatternButton()).click();
      });
      await PageObjects.header.waitUntilLoadingHasFinished();
      await retry.try(async () => {
        const currentUrl = await browser.getCurrentUrl();
        log.info('currentUrl', currentUrl);
        if (!currentUrl.match(/index_patterns\/.+\?/)) {
          throw new Error('Index pattern not created');
        } else {
          log.debug('Index pattern created: ' + currentUrl);
        }
      });

      return await this.getIndexPatternIdFromUrl();
    }

    async clickAddNewIndexPatternButton() {
      await testSubjects.click('createIndexPatternButton');
    }

    async clickCreateNewRollupButton() {
      await testSubjects.click('createRollupIndexPatternButton');
    }

    async getIndexPatternIdFromUrl() {
      const currentUrl = await browser.getCurrentUrl();
      const indexPatternId = currentUrl.match(/.*\/(.*)/)![1];

      log.debug('index pattern ID: ', indexPatternId);

      return indexPatternId;
    }

    async setIndexPatternField(indexPatternName = 'logstash-*') {
      log.debug(`setIndexPatternField(${indexPatternName})`);
      const field = await this.getIndexPatternField();
      await field.clearValue();
      if (
        indexPatternName.charAt(0) === '*' &&
        indexPatternName.charAt(indexPatternName.length - 1) === '*'
      ) {
        // this is a special case when the index pattern name starts with '*'
        // like '*:makelogs-*' where the UI will not append *
        await field.type(indexPatternName, { charByChar: true });
      } else if (indexPatternName.charAt(indexPatternName.length - 1) === '*') {
        // the common case where the UI will append '*' automatically so we won't type it
        const tempName = indexPatternName.slice(0, -1);
        await field.type(tempName, { charByChar: true });
      } else {
        // case where we don't want the * appended so we'll remove it if it was added
        await field.type(indexPatternName, { charByChar: true });
        const tempName = await field.getAttribute('value');
        if (tempName.length > indexPatternName.length) {
          await field.type(browser.keys.DELETE, { charByChar: true });
        }
      }
      const currentName = await field.getAttribute('value');
      log.debug(`setIndexPatternField set to ${currentName}`);
      expect(currentName).to.eql(indexPatternName);
    }

    async getCreateIndexPatternGoToStep2Button() {
      return await testSubjects.find('createIndexPatternGoToStep2Button');
    }

    async removeIndexPattern() {
      let alertText;
      await retry.try(async () => {
        log.debug('click delete index pattern button');
        await this.clickDeletePattern();
      });
      await retry.try(async () => {
        log.debug('getAlertText');
        alertText = await testSubjects.getVisibleText('confirmModalTitleText');
      });
      await retry.try(async () => {
        log.debug('acceptConfirmation');
        await testSubjects.click('confirmModalConfirmButton');
      });
      await retry.try(async () => {
        const currentUrl = await browser.getCurrentUrl();
        if (currentUrl.match(/index_patterns\/.+\?/)) {
          throw new Error('Index pattern not removed');
        }
      });
      return alertText;
    }

    async clickFieldsTab() {
      log.debug('click Fields tab');
      await testSubjects.click('tab-indexedFields');
    }

    async clickScriptedFieldsTab() {
      log.debug('click Scripted Fields tab');
      await testSubjects.click('tab-scriptedFields');
    }

    async clickSourceFiltersTab() {
      log.debug('click Source Filters tab');
      await testSubjects.click('tab-sourceFilters');
    }

    async editScriptedField(name: string) {
      await this.filterField(name);
      await find.clickByCssSelector('.euiTableRowCell--hasActions button:first-child');
    }

    async addScriptedField(
      name: string,
      language: string,
      type: string,
      format: Record<string, any>,
      popularity: string,
      script: string
    ) {
      await this.clickAddScriptedField();
      await this.setScriptedFieldName(name);
      if (language) await this.setScriptedFieldLanguage(language);
      if (type) await this.setScriptedFieldType(type);
      if (format) {
        await this.setFieldFormat(format.format);
        // null means leave - default - which has no other settings
        // Url adds Type, Url Template, and Label Template
        // Date adds moment.js format pattern (Default: "MMMM Do YYYY, HH:mm:ss.SSS")
        // String adds Transform
        switch (format.format) {
          case 'url':
            await this.setScriptedFieldUrlType(format.type);
            await this.setScriptedFieldUrlTemplate(format.template);
            await this.setScriptedFieldUrlLabelTemplate(format.labelTemplate);
            break;
          case 'date':
            await this.setScriptedFieldDatePattern(format.datePattern);
            break;
          case 'string':
            await this.setScriptedFieldStringTransform(format.stringTransform);
            break;
        }
      }
      if (popularity) await this.setScriptedFieldPopularity(popularity);
      await this.setScriptedFieldScript(script);
      await this.clickSaveScriptedField();
    }

    async clickAddScriptedField() {
      log.debug('click Add Scripted Field');
      await testSubjects.click('addScriptedFieldLink');
    }

    async clickSaveScriptedField() {
      log.debug('click Save Scripted Field');
      await testSubjects.click('fieldSaveButton');
      await PageObjects.header.waitUntilLoadingHasFinished();
    }

    async setScriptedFieldName(name: string) {
      log.debug('set scripted field name = ' + name);
      const field = await testSubjects.find('editorFieldName');
      await field.clearValue();
      await field.type(name);
    }

    async setScriptedFieldLanguage(language: string) {
      log.debug('set scripted field language = ' + language);
      await find.clickByCssSelector(
        'select[data-test-subj="editorFieldLang"] > option[value="' + language + '"]'
      );
    }

    async setScriptedFieldType(type: string) {
      log.debug('set scripted field type = ' + type);
      await find.clickByCssSelector(
        'select[data-test-subj="editorFieldType"] > option[value="' + type + '"]'
      );
    }

    async setFieldFormat(format: string) {
      log.debug('set scripted field format = ' + format);
      await find.clickByCssSelector(
        'select[data-test-subj="editorSelectedFormatId"] > option[value="' + format + '"]'
      );
    }

    async setScriptedFieldUrlType(type: string) {
      log.debug('set scripted field Url type = ' + type);
      await find.clickByCssSelector(
        'select[data-test-subj="urlEditorType"] > option[value="' + type + '"]'
      );
    }

    async setScriptedFieldUrlTemplate(template: string) {
      log.debug('set scripted field Url Template = ' + template);
      const urlTemplateField = await find.byCssSelector(
        'input[data-test-subj="urlEditorUrlTemplate"]'
      );
      await urlTemplateField.type(template);
    }

    async setScriptedFieldUrlLabelTemplate(labelTemplate: string) {
      log.debug('set scripted field Url Label Template = ' + labelTemplate);
      const urlEditorLabelTemplate = await find.byCssSelector(
        'input[data-test-subj="urlEditorLabelTemplate"]'
      );
      await urlEditorLabelTemplate.type(labelTemplate);
    }

    async setScriptedFieldDatePattern(datePattern: string) {
      log.debug('set scripted field Date Pattern = ' + datePattern);
      const datePatternField = await find.byCssSelector(
        'input[data-test-subj="dateEditorPattern"]'
      );
      // clearValue does not work here
      // Send Backspace event for each char in value string to clear field
      await datePatternField.clearValueWithKeyboard({ charByChar: true });
      await datePatternField.type(datePattern);
    }

    async setScriptedFieldStringTransform(stringTransform: string) {
      log.debug('set scripted field string Transform = ' + stringTransform);
      await find.clickByCssSelector(
        'select[data-test-subj="stringEditorTransform"] > option[value="' + stringTransform + '"]'
      );
    }

    async setScriptedFieldPopularity(popularity: string) {
      log.debug('set scripted field popularity = ' + popularity);
      const field = await testSubjects.find('editorFieldCount');
      await field.clearValue();
      await field.type(popularity);
    }

    async setScriptedFieldScript(script: string) {
      log.debug('set scripted field script = ' + script);
      const aceEditorCssSelector = '[data-test-subj="editorFieldScript"] .ace_editor';
      await find.clickByCssSelector(aceEditorCssSelector);
      for (let i = 0; i < 1000; i++) {
        await browser.pressKeys(browser.keys.BACK_SPACE);
      }
      await browser.pressKeys(...script.split(''));
    }

    async openScriptedFieldHelp(activeTab: string) {
      log.debug('open Scripted Fields help');
      let isOpen = await testSubjects.exists('scriptedFieldsHelpFlyout');
      if (!isOpen) {
        await retry.try(async () => {
          await testSubjects.click('scriptedFieldsHelpLink');
          isOpen = await testSubjects.exists('scriptedFieldsHelpFlyout');
          if (!isOpen) {
            throw new Error('Failed to open scripted fields help');
          }
        });
      }

      if (activeTab) {
        await testSubjects.click(activeTab);
      }
    }

    async closeScriptedFieldHelp() {
      await flyout.ensureClosed('scriptedFieldsHelpFlyout');
    }

    async executeScriptedField(script: string, additionalField: string) {
      log.debug('execute Scripted Fields help');
      await this.closeScriptedFieldHelp(); // ensure script help is closed so script input is not blocked
      await this.setScriptedFieldScript(script);
      await this.openScriptedFieldHelp('testTab');
      if (additionalField) {
        await comboBox.set('additionalFieldsSelect', additionalField);
        await testSubjects.find('scriptedFieldPreview');
        await testSubjects.click('runScriptButton');
        await testSubjects.waitForDeleted('.euiLoadingSpinner');
      }
      let scriptResults;
      await retry.try(async () => {
        scriptResults = await testSubjects.getVisibleText('scriptedFieldPreview');
      });
      return scriptResults;
    }

    async importFile(path: string, overwriteAll = true) {
      log.debug(`importFile(${path})`);

      log.debug(`Clicking importObjects`);
      await testSubjects.click('importObjects');
      await PageObjects.common.setFileInputPath(path);

      if (!overwriteAll) {
        log.debug(`Toggling overwriteAll`);
        await testSubjects.click('importSavedObjectsOverwriteToggle');
      } else {
        log.debug(`Leaving overwriteAll alone`);
      }
      await testSubjects.click('importSavedObjectsImportBtn');
      log.debug(`done importing the file`);

      // Wait for all the saves to happen
      await PageObjects.header.waitUntilLoadingHasFinished();
    }

    async checkImportSucceeded() {
      await testSubjects.existOrFail('importSavedObjectsSuccess', { timeout: 20000 });
    }

    async checkNoneImported() {
      await testSubjects.existOrFail('importSavedObjectsSuccessNoneImported', { timeout: 20000 });
    }

    async checkImportConflictsWarning() {
      await testSubjects.existOrFail('importSavedObjectsConflictsWarning', { timeout: 20000 });
    }

    async checkImportLegacyWarning() {
      await testSubjects.existOrFail('importSavedObjectsLegacyWarning', { timeout: 20000 });
    }

    async checkImportFailedWarning() {
      await testSubjects.existOrFail('importSavedObjectsFailedWarning', { timeout: 20000 });
    }

    async clickImportDone() {
      await testSubjects.click('importSavedObjectsDoneBtn');
      await this.waitUntilSavedObjectsTableIsNotLoading();
    }

    async clickConfirmChanges() {
      await testSubjects.click('importSavedObjectsConfirmBtn');
    }

    async clickEditFieldFormat() {
      await testSubjects.click('editFieldFormat');
    }

    async associateIndexPattern(oldIndexPatternId: string, newIndexPatternTitle: string) {
      await find.clickByCssSelector(
        `select[data-test-subj="managementChangeIndexSelection-${oldIndexPatternId}"] >
        [data-test-subj="indexPatternOption-${newIndexPatternTitle}"]`
      );
    }

    async clickChangeIndexConfirmButton() {
      await testSubjects.click('changeIndexConfirmButton');
    }

    async waitUntilSavedObjectsTableIsNotLoading() {
      return retry.try(async () => {
        const exists = await find.existsByDisplayedByCssSelector(
          '*[data-test-subj="savedObjectsTable"] .euiBasicTable-loading'
        );
        if (exists) {
          throw new Error('Waiting');
        }
        return true;
      });
    }

    async getSavedObjectElementsInTable() {
      const rows = await testSubjects.findAll('~savedObjectsTableRow');
      return mapAsync(rows, async row => {
        const checkbox = await row.findByCssSelector('[data-test-subj*="checkboxSelectRow"]');
        // return the object type aria-label="index patterns"
        const objectType = await row.findByTestSubject('objectType');
        const titleElement = await row.findByTestSubject('savedObjectsTableRowTitle');
        // not all rows have inspect button - Advanced Settings objects don't
        let inspectElement;
        const innerHtml = await row.getAttribute('innerHTML');
        if (innerHtml.includes('Inspect')) {
          inspectElement = await row.findByTestSubject('savedObjectsTableAction-inspect');
        } else {
          inspectElement = null;
        }
        const relationshipsElement = await row.findByTestSubject(
          'savedObjectsTableAction-relationships'
        );
        return {
          checkbox,
          objectType: await objectType.getAttribute('aria-label'),
          titleElement,
          title: await titleElement.getVisibleText(),
          inspectElement,
          relationshipsElement,
        };
      });
    }

    async getSavedObjectsInTable() {
      const table = await testSubjects.find('savedObjectsTable');
      const cells = await table.findAllByTestSubject('savedObjectsTableRowTitle');

      const objects = [];
      for (const cell of cells) {
        objects.push(await cell.getVisibleText());
      }

      return objects;
    }

    async getRelationshipFlyout() {
      const rows = await testSubjects.findAll('relationshipsTableRow');
      return mapAsync(rows, async row => {
        const objectType = await row.findByTestSubject('relationshipsObjectType');
        const relationship = await row.findByTestSubject('directRelationship');
        const titleElement = await row.findByTestSubject('relationshipsTitle');
        const inspectElement = await row.findByTestSubject('relationshipsTableAction-inspect');
        return {
          objectType: await objectType.getAttribute('aria-label'),
          relationship: await relationship.getVisibleText(),
          titleElement,
          title: await titleElement.getVisibleText(),
          inspectElement,
        };
      });
    }

    async getSavedObjectsTableSummary() {
      const table = await testSubjects.find('savedObjectsTable');
      const rows = await table.findAllByCssSelector('tbody tr');

      const summary = [];
      for (const row of rows) {
        const titleCell = await row.findByCssSelector('td:nth-child(3)');
        const title = await titleCell.getVisibleText();

        const viewInAppButtons = await row.findAllByCssSelector('td:nth-child(3) a');
        const canViewInApp = Boolean(viewInAppButtons.length);
        summary.push({
          title,
          canViewInApp,
        });
      }

      return summary;
    }

    async clickSavedObjectsTableSelectAll() {
      const checkboxSelectAll = await testSubjects.find('checkboxSelectAll');
      await checkboxSelectAll.click();
    }

    async canSavedObjectsBeDeleted() {
      const deleteButton = await testSubjects.find('savedObjectsManagementDelete');
      return await deleteButton.isEnabled();
    }

    async clickSavedObjectsDelete() {
      await testSubjects.click('savedObjectsManagementDelete');
      await testSubjects.click('confirmModalConfirmButton');
      await this.waitUntilSavedObjectsTableIsNotLoading();
    }
  }

  return new SettingsPage();
}<|MERGE_RESOLUTION|>--- conflicted
+++ resolved
@@ -324,10 +324,6 @@
     ) {
       log.debug(`createIndexPattern expectWildcard = ${expectWildcard}`);
       await retry.try(async () => {
-<<<<<<< HEAD
-        // await this.navigateTo();
-=======
->>>>>>> 41fbd0f7
         await PageObjects.header.waitUntilLoadingHasFinished();
         await this.clickKibanaIndexPatterns();
         await PageObjects.header.waitUntilLoadingHasFinished();
