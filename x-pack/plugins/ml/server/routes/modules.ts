/*
 * Copyright Elasticsearch B.V. and/or licensed to Elasticsearch B.V. under one
 * or more contributor license agreements. Licensed under the Elastic License;
 * you may not use this file except in compliance with the Elastic License.
 */

import { TypeOf } from '@kbn/config-schema';

import { RequestHandlerContext } from 'kibana/server';
import { DatafeedOverride, JobOverride } from '../../common/types/modules';
import { wrapError } from '../client/error_wrapper';
import { DataRecognizer } from '../models/data_recognizer';
import {
  moduleIdParamSchema,
  optionalModuleIdParamSchema,
  modulesIndexPatternTitleSchema,
  setupModuleBodySchema,
} from './schemas/modules';
import { RouteInitialization } from '../types';

function recognize(context: RequestHandlerContext, indexPatternTitle: string) {
  const dr = new DataRecognizer(context.ml!.mlClient, context.core.savedObjects.client);
  return dr.findMatches(indexPatternTitle);
}

function getModule(context: RequestHandlerContext, moduleId: string) {
  const dr = new DataRecognizer(context.ml!.mlClient, context.core.savedObjects.client);
  if (moduleId === undefined) {
    return dr.listModules();
  } else {
    return dr.getModule(moduleId);
  }
}

function setup(
  context: RequestHandlerContext,
  moduleId: string,
  prefix?: string,
  groups?: string[],
  indexPatternName?: string,
  query?: any,
  useDedicatedIndex?: boolean,
  startDatafeed?: boolean,
  start?: number,
  end?: number,
  jobOverrides?: JobOverride | JobOverride[],
  datafeedOverrides?: DatafeedOverride | DatafeedOverride[],
  estimateModelMemory?: boolean
) {
<<<<<<< HEAD
  const dr = new DataRecognizer(context.ml!.mlClient, context.core.savedObjects.client);
  return dr.setupModuleItems(
=======
  const dr = new DataRecognizer(
    context.ml!.mlClient.callAsCurrentUser,
    context.core.savedObjects.client
  );
  return dr.setup(
>>>>>>> 97ad58c5
    moduleId,
    prefix,
    groups,
    indexPatternName,
    query,
    useDedicatedIndex,
    startDatafeed,
    start,
    end,
    jobOverrides,
    datafeedOverrides,
    estimateModelMemory
  );
}

function dataRecognizerJobsExist(context: RequestHandlerContext, moduleId: string) {
  const dr = new DataRecognizer(context.ml!.mlClient, context.core.savedObjects.client);
  return dr.dataRecognizerJobsExist(moduleId);
}

/**
 * Recognizer routes.
 */
export function dataRecognizer({ router, mlLicense }: RouteInitialization) {
  /**
   * @apiGroup Modules
   *
   * @api {get} /api/ml/modules/recognize/:indexPatternTitle Recognize index pattern
   * @apiName RecognizeIndex
   * @apiDescription By supplying an index pattern, discover if any of the modules are a match for data in that index.
   * @apiSchema (params) modulesIndexPatternTitleSchema
   * @apiSuccess {object[]} modules Array of objects describing the modules which match the index pattern.
   * @apiSuccessExample {json} Success-Response:
   * [{
   *    "id": "nginx_ecs",
   *     "query": {
   *        "bool": {
   *          "filter": [
   *             { "term":  { "event.dataset": "nginx.access" } },
   *             { "exists": { "field": "source.address" } },
   *             { "exists": { "field": "url.original" } },
   *             { "exists": { "field": "http.response.status_code" } }
   *          ]
   *        }
   *     },
   *     "description": "Find unusual activity in HTTP access logs from filebeat (ECS)",
   *     "logo": {
   *     "icon": "logoNginx"
   *   }
   * }]
   */
  router.get(
    {
      path: '/api/ml/modules/recognize/{indexPatternTitle}',
      validate: {
        params: modulesIndexPatternTitleSchema,
      },
      options: {
        tags: ['access:ml:canCreateJob'],
      },
    },
    mlLicense.fullLicenseAPIGuard(async (context, request, response) => {
      try {
        const { indexPatternTitle } = request.params;
        const results = await recognize(context, indexPatternTitle);

        return response.ok({ body: results });
      } catch (e) {
        return response.customError(wrapError(e));
      }
    })
  );

  /**
   * @apiGroup Modules
   *
   * @api {get} /api/ml/modules/get_module/:moduleId Get module
   * @apiName GetModule
   * @apiDescription Retrieve a whole ML module, containing jobs, datafeeds and saved objects. If
   *    no module ID is supplied, returns all modules.
   * @apiSchema (params) moduleIdParamSchema
   * @apiSuccess {object} module When a module ID is specified, returns a module object containing
   *      all of the jobs, datafeeds and saved objects which will be created when the module is setup.
   * @apiSuccess {object[]} modules If no module ID is supplied, an array of all modules will be returned.
   * @apiSuccessExample {json} Success-Response:
   * {
   *   "id":"sample_data_ecommerce",
   *   "title":"Kibana sample data eCommerce",
   *   "description":"Find anomalies in eCommerce total sales data",
   *   "type":"Sample Dataset",
   *   "logoFile":"logo.json",
   *   "defaultIndexPattern":"kibana_sample_data_ecommerce",
   *   "query":{
   *     "bool":{
   *        "filter":[
   *           {
   *              "term":{
   *                 "_index":"kibana_sample_data_ecommerce"
   *              }
   *           }
   *        ]
   *     }
   *   },
   *   "jobs":[
   *      {
   *         "id":"high_sum_total_sales",
   *         "config":{
   *            "groups":[
   *               "kibana_sample_data",
   *               "kibana_sample_ecommerce"
   *            ],
   *            "description":"Find customers spending an unusually high amount in an hour",
   *            "analysis_config":{
   *               "bucket_span":"1h",
   *               "detectors":[
   *                  {
   *                     "detector_description":"High total sales",
   *                     "function":"high_sum",
   *                     "field_name":"taxful_total_price",
   *                     "over_field_name":"customer_full_name.keyword"
   *                  }
   *               ],
   *               "influencers":[
   *                  "customer_full_name.keyword",
   *                  "category.keyword"
   *               ]
   *            },
   *            "analysis_limits":{
   *               "model_memory_limit":"10mb"
   *            },
   *            "data_description":{
   *               "time_field":"order_date"
   *            },
   *            "model_plot_config":{
   *               "enabled":true
   *            },
   *            "custom_settings":{
   *               "created_by":"ml-module-sample",
   *               "custom_urls":[
   *                 {
   *                     "url_name":"Raw data",
   *                     "url_value":"kibana#/discover?_g=(time:(from:'$earliest$',mode:absolute,to:'$latest$'))&_a
   *                     (index:ff959d40-b880-11e8-a6d9-e546fe2bba5f,query:(language:kuery,query:'customer_full_name
   *                      keyword:\"$customer_full_name.keyword$\"'),sort:!('@timestamp',desc))"
   *                 },
   *                 {
   *                     "url_name":"Data dashboard",
   *                     "url_value":"kibana#/dashboard/722b74f0-b882-11e8-a6d9-e546fe2bba5f?_g=(filters:!(),time:(from:'$earliest$',
   *                        mode:absolute,to:'$latest$'))&_a=(filters:!(('$state':(store:appState),meta:(alias:!n,disabled:!f
   *                        index:'INDEX_PATTERN_ID', key:customer_full_name.keyword,negate:!f,params:(query:'$customer_full_name.keyword$')
   *                        type:phrase,value:'$customer_full_name.keyword$'),query:(match:(customer_full_name.keyword:
   *                        (query:'$customer_full_name.keyword$',type:phrase))))),query:(language:kuery, query:''))"
   *                }
   *              ]
   *            }
   *         }
   *      }
   *   ],
   *   "datafeeds":[
   *     {
   *         "id":"datafeed-high_sum_total_sales",
   *         "config":{
   *            "job_id":"high_sum_total_sales",
   *            "indexes":[
   *               "INDEX_PATTERN_NAME"
   *            ],
   *            "query":{
   *               "bool":{
   *                  "filter":[
   *                     {
   *                        "term":{ "_index":"kibana_sample_data_ecommerce" }
   *                     }
   *                  ]
   *               }
   *            }
   *         }
   *      }
   *   ],
   *   "kibana":{}
   * }
   */
  router.get(
    {
      path: '/api/ml/modules/get_module/{moduleId?}',
      validate: {
        params: optionalModuleIdParamSchema,
      },
      options: {
        tags: ['access:ml:canGetJobs'],
      },
    },
    mlLicense.fullLicenseAPIGuard(async (context, request, response) => {
      try {
        let { moduleId } = request.params;
        if (moduleId === '') {
          // if the endpoint is called with a trailing /
          // the moduleId will be an empty string.
          moduleId = undefined;
        }
        const results = await getModule(context, moduleId);

        return response.ok({ body: results });
      } catch (e) {
        return response.customError(wrapError(e));
      }
    })
  );

  /**
   * @apiGroup Modules
   *
   * @api {post} /api/ml/modules/setup/:moduleId Set up module
   * @apiName SetupModule
   * @apiDescription Runs the module setup process.
   *      This creates jobs, datafeeds and kibana saved objects. It allows for customization of the module,
   *      overriding the default configuration. It also allows the user to start the datafeed.
   * @apiSchema (params) moduleIdParamSchema
   * @apiSchema (body) setupModuleBodySchema
   * @apiParamExample {json} jobOverrides-no-job-ID:
   * "jobOverrides": {
   *   "analysis_limits": {
   *     "model_memory_limit": "13mb"
   *   }
   * }
   * @apiParamExample {json} jobOverrides-with-job-ID:
   * "jobOverrides": [
   *   {
   *     "analysis_limits": {
   *       "job_id": "foo"
   *       "model_memory_limit": "13mb"
   *     }
   *   }
   * ]
   * @apiParamExample {json} datafeedOverrides:
   * "datafeedOverrides": [
   *   {
   *     "scroll_size": 1001
   *   },
   *   {
   *     "job_id": "visitor_rate_ecs",
   *     "frequency": "30m"
   *   }
   * ]
   * @apiParamExample {json} query-overrrides-datafeedOverrides-query:
   * {
   *   "query": {"bool":{"must":[{"match_all":{}}]}}
   *   "datafeedOverrides": {
   *     "query": {}
   *   }
   * }
   * @apiSuccess {object} results An object containing the results of creating the items in a module,
   *      i.e. the jobs, datafeeds and saved objects. Each item is listed by id with a success flag
   *      signifying whether the creation was successful. If the item creation failed, an error object
   *      with also be supplied containing the error.
   * @apiSuccessExample {json} Success-Response:
   * {
   *   "jobs": [{
   *      "id": "test-visitor_rate_ecs",
   *      "success": true
   *    }, {
   *      "id": "test-status_code_rate_ecs",
   *      "success": true
   *    }, {
   *      "id": "test-source_ip_url_count_ecs",
   *      "success": true
   *    }, {
   *      "id": "test-source_ip_request_rate_ecs",
   *      "success": true
   *    }, {
   *      "id": "test-low_request_rate_ecs",
   *      "success": true
   *    }],
   *   "datafeeds": [{
   *      "id": "datafeed-test-visitor_rate_ecs",
   *      "success": true,
   *      "started": false
   *    }, {
   *      "id": "datafeed-test-status_code_rate_ecs",
   *      "success": true,
   *      "started": false
   *    }, {
   *      "id": "datafeed-test-source_ip_url_count_ecs",
   *      "success": true,
   *      "started": false
   *    }, {
   *      "id": "datafeed-test-low_request_rate_ecs",
   *      "success": true,
   *      "started": false
   *    }, {
   *      "id": "datafeed-test-source_ip_request_rate_ecs",
   *      "success": true,
   *      "started": false
   *    }],
   *   "kibana": {
   *      "dashboard": [{
   *         "id": "ml_http_access_explorer_ecs",
   *         "success": true
   *      }],
   *      "search": [{
   *         "id": "ml_http_access_filebeat_ecs",
   *         "success": true
   *      }],
   *      "visualization": [{
   *         "id": "ml_http_access_map_ecs",
   *         "success": true
   *       }, {
   *         "id": "ml_http_access_source_ip_timechart_ecs",
   *         "success": true
   *       }, {
   *         "id": "ml_http_access_status_code_timechart_ecs",
   *         "success": true
   *       }, {
   *         "id": "ml_http_access_top_source_ips_table_ecs",
   *         "success": true
   *       }, {
   *         "id": "ml_http_access_top_urls_table_ecs",
   *         "success": true
   *       }, {
   *         "id": "ml_http_access_events_timechart_ecs",
   *         "success": true
   *       }, {
   *         "id": "ml_http_access_unique_count_url_timechart_ecs",
   *         "success": true
   *      }]
   *   }
   * }
   * @apiSuccessExample {json} Error-Response:
   * {
   *   "jobs": [{
   *      "id": "test-status_code_rate_ecs",
   *       "success": false,
   *       "error": {
   *         "msg": "[resource_already_exists_exception] The job cannot be created with the Id 'test-status_code_rate_ecs'. The Id is
   *         already used.",
   *         "path": "/_ml/anomaly_detectors/test-status_code_rate_ecs",
   *         "query": {},
   *         "body": "{...}",
   *         "statusCode": 400,
   *         "response": "{\"error\":{\"root_cause\":[{\"type\":\"resource_already_exists_exception\",\"reason\":\"The job cannot be created
   *            with the Id 'test-status_code_rate_ecs'. The Id is already used.\"}],\"type\":\"resource_already_exists_exception\",
   *            \"reason\":\"The job cannot be created with the Id 'test-status_code_rate_ecs'. The Id is already used.\"},\"status\":400}"
   *         }
   *       },
   *     },
   *   ...
   *   }]
   * }
   */
  router.post(
    {
      path: '/api/ml/modules/setup/{moduleId}',
      validate: {
        params: moduleIdParamSchema,
        body: setupModuleBodySchema,
      },
      options: {
        tags: ['access:ml:canCreateJob'],
      },
    },
    mlLicense.fullLicenseAPIGuard(async (context, request, response) => {
      try {
        const { moduleId } = request.params;

        const {
          prefix,
          groups,
          indexPatternName,
          query,
          useDedicatedIndex,
          startDatafeed,
          start,
          end,
          jobOverrides,
          datafeedOverrides,
          estimateModelMemory,
        } = request.body as TypeOf<typeof setupModuleBodySchema>;

        const result = await setup(
          context,
          moduleId,
          prefix,
          groups,
          indexPatternName,
          query,
          useDedicatedIndex,
          startDatafeed,
          start,
          end,
          jobOverrides,
          datafeedOverrides,
          estimateModelMemory
        );

        return response.ok({ body: result });
      } catch (e) {
        return response.customError(wrapError(e));
      }
    })
  );

  /**
   * @apiGroup Modules
   *
   * @api {post} /api/ml/modules/jobs_exist/:moduleId Check if module jobs exist
   * @apiName CheckExistingModuleJobs
   * @apiDescription Check whether the jobs in the module with the specified ID exist in the
   *      current list of jobs. The check runs a test to see if any of the jobs in existence
   *      have an ID which ends with the ID of each job in the module. This is done as a prefix
   *      may be supplied in the setup endpoint which is added to the start of the ID of every job in the module.
   * @apiSchema (params) moduleIdParamSchema
   * @apiSuccess {boolean} jobsExist <code>true</code> if all the jobs in the module have a matching job with an
   *      ID which ends with the job ID specified in the module, <code>false</code> otherwise.
   * @apiSuccess {Object[]} jobs  present if the jobs do all exist, with each object having keys of <code>id</code>,
   *      and optionally <code>earliestTimestampMs</code>, <code>latestTimestampMs</code>, <code>latestResultsTimestampMs</code>
   *      properties if the job has processed any data.
   * @apiSuccessExample {json} Success-Response:
   *   {
   *     "jobsExist":true,
   *     "jobs":[
   *       {
   *         "id":"nginx_low_request_rate_ecs",
   *         "earliestTimestampMs":1547016291000,
   *         "latestTimestampMs":1548256497000
   *         "latestResultsTimestampMs":1548255600000
   *       },
   *       {
   *         "id":"nginx_source_ip_request_rate_ecs",
   *         "earliestTimestampMs":1547015109000,
   *         "latestTimestampMs":1548257222000
   *         "latestResultsTimestampMs":1548255600000
   *       },
   *       {
   *         "id":"nginx_source_ip_url_count_ecs",
   *         "earliestTimestampMs":1547015109000,
   *         "latestTimestampMs":1548257222000
   *         "latestResultsTimestampMs":1548255600000
   *       },
   *       {
   *         "id":"nginx_status_code_rate_ecs",
   *         "earliestTimestampMs":1547015109000,
   *         "latestTimestampMs":1548257222000
   *         "latestResultsTimestampMs":1548255600000
   *       },
   *       {
   *         "id":"nginx_visitor_rate_ecs",
   *         "earliestTimestampMs":1547016291000,
   *         "latestTimestampMs":1548256497000
   *         "latestResultsTimestampMs":1548255600000
   *       }
   *     ]
   *  }
   */
  router.get(
    {
      path: '/api/ml/modules/jobs_exist/{moduleId}',
      validate: {
        params: moduleIdParamSchema,
      },
      options: {
        tags: ['access:ml:canGetJobs'],
      },
    },
    mlLicense.fullLicenseAPIGuard(async (context, request, response) => {
      try {
        const { moduleId } = request.params;
        const result = await dataRecognizerJobsExist(context, moduleId);

        return response.ok({ body: result });
      } catch (e) {
        return response.customError(wrapError(e));
      }
    })
  );
}<|MERGE_RESOLUTION|>--- conflicted
+++ resolved
@@ -47,16 +47,9 @@
   datafeedOverrides?: DatafeedOverride | DatafeedOverride[],
   estimateModelMemory?: boolean
 ) {
-<<<<<<< HEAD
+
   const dr = new DataRecognizer(context.ml!.mlClient, context.core.savedObjects.client);
-  return dr.setupModuleItems(
-=======
-  const dr = new DataRecognizer(
-    context.ml!.mlClient.callAsCurrentUser,
-    context.core.savedObjects.client
-  );
   return dr.setup(
->>>>>>> 97ad58c5
     moduleId,
     prefix,
     groups,
