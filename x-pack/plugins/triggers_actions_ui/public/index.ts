--- conflicted
+++ resolved
@@ -11,11 +11,7 @@
 export { ActionsConnectorsContextProvider } from './application/context/actions_connectors_context';
 export { AlertAdd } from './application/sections/alert_form';
 export { ActionForm } from './application/sections/action_connector_form';
-<<<<<<< HEAD
-export { AlertAction, Alert, ActionType } from './types';
-=======
-export { AlertAction, Alert, AlertTypeModel } from './types';
->>>>>>> eaf3deab
+export { AlertAction, Alert, AlertTypeModel, ActionType } from './types';
 export {
   ConnectorAddFlyout,
   ConnectorEditFlyout,
