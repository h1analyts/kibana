--- conflicted
+++ resolved
@@ -1,22 +1,6 @@
 #!/usr/bin/env bash
 
-<<<<<<< HEAD
-source test/scripts/jenkins_test_setup.sh
-
-if [[ -z "$CODE_COVERAGE" ]] ; then
-  if [[ -z "$IS_PIPELINE_JOB" ]] ; then
-#    yarn run grunt functionalTests:ensureAllTestsInCiGroup;
-    node scripts/build --debug --oss;
-  else
-    installDir="$(realpath $PARENT_DIR/kibana/build/oss/kibana-*-SNAPSHOT-linux-x86_64)"
-    destDir=${installDir}-${CI_WORKER_NUMBER}
-    cp -R "$installDir" "$destDir"
-
-    export KIBANA_INSTALL_DIR="$destDir"
-  fi
-=======
 source test/scripts/jenkins_test_setup_oss.sh
->>>>>>> 95e40e7f
 
 if [[ -z "$CODE_COVERAGE" ]]; then
   checks-reporter-with-killswitch "Functional tests / Group ${CI_GROUP}" yarn run grunt "run:functionalTests_ciGroup${CI_GROUP}";
